<?xml version="1.0" encoding="UTF-8"?>
<!--

    Copyright (C) 2014-2023 Philip Helger (www.helger.com)
    philip[at]helger[dot]com

    Licensed under the Apache License, Version 2.0 (the "License");
    you may not use this file except in compliance with the License.
    You may obtain a copy of the License at

            http://www.apache.org/licenses/LICENSE-2.0

    Unless required by applicable law or agreed to in writing, software
    distributed under the License is distributed on an "AS IS" BASIS,
    WITHOUT WARRANTIES OR CONDITIONS OF ANY KIND, either express or implied.
    See the License for the specific language governing permissions and
    limitations under the License.

-->
<project xmlns="http://maven.apache.org/POM/4.0.0" xmlns:xsi="http://www.w3.org/2001/XMLSchema-instance" xsi:schemaLocation="http://maven.apache.org/POM/4.0.0 http://maven.apache.org/maven-v4_0_0.xsd">
  <modelVersion>4.0.0</modelVersion>
  <parent>
    <groupId>com.helger</groupId>
    <artifactId>ph-css-parent-pom</artifactId>
    <version>7.0.2-SNAPSHOT</version>
  </parent>
  <groupId>com.helger.maven</groupId>
  <artifactId>ph-csscompress-maven-plugin</artifactId>
  <packaging>maven-plugin</packaging>
  <name>ph-csscompress-maven-plugin</name>
  <description>Maven plugin for compressing CSS files at build time</description>
  <url>https://github.com/phax/ph-css/ph-csscompress-maven-plugin</url>
  <inceptionYear>2014</inceptionYear>

  <licenses>
    <license>
      <name>Apache 2</name>
      <url>http://www.apache.org/licenses/LICENSE-2.0</url>
      <distribution>repo</distribution>
    </license>
  </licenses>

  <organization>
    <name>Philip Helger</name>
    <url>http://www.helger.com</url>
  </organization>

  <developers>
    <developer>
      <id>philip</id>
      <name>Philip Helger</name>
      <email>ph(at)helger.com</email>
      <url>http://www.helger.com</url>
    </developer>
  </developers>

  <properties>
    <maven.version>3.1.0</maven.version>
  </properties>
  
  <dependencies>
    <dependency>
      <groupId>org.apache.maven</groupId>
      <artifactId>maven-plugin-api</artifactId>
      <version>${maven.version}</version>
      <scope>provided</scope>
    </dependency>
    <dependency>
      <groupId>org.apache.maven</groupId>
      <artifactId>maven-core</artifactId>
      <version>${maven.version}</version>
      <scope>provided</scope>
    </dependency>
    <dependency>
      <groupId>org.apache.maven</groupId>
      <artifactId>maven-compat</artifactId>
      <version>${maven.version}</version>
      <scope>provided</scope>
    </dependency>
    
    <dependency>
      <groupId>com.helger</groupId>
      <artifactId>ph-css</artifactId>
    </dependency>

    <dependency>
<<<<<<< HEAD
      <groupId>org.codehaus.plexus</groupId>
      <artifactId>plexus-utils</artifactId>
      <version>3.0.16</version>
=======
      <groupId>com.github.spotbugs</groupId>
      <artifactId>spotbugs-annotations</artifactId>
      <scope>compile</scope>
      <optional>true</optional>
>>>>>>> 62dc1efb
    </dependency>

    <dependency>
      <groupId>junit</groupId>
      <artifactId>junit</artifactId>
      <scope>test</scope>
    </dependency>
  </dependencies>

  <build>
    <plugins>
      <plugin>
        <groupId>org.apache.maven.plugins</groupId>
        <artifactId>maven-javadoc-plugin</artifactId>
        <configuration>
          <doclint>none</doclint>
        </configuration>
      </plugin>      
      <plugin>
        <groupId>org.apache.maven.plugins</groupId>
        <artifactId>maven-plugin-plugin</artifactId>
        <configuration>
          <goalPrefix>ph-csscompress</goalPrefix>
        </configuration>
        <executions>
          <execution>
            <id>mojo-descriptor</id>
            <goals>
              <goal>descriptor</goal>
            </goals>
          </execution>
          <execution>
            <id>help-goal</id>
            <goals>
              <goal>helpmojo</goal>
            </goals>
          </execution>
        </executions>
      </plugin>
    </plugins>
  </build>

  <reporting>
    <plugins>
      <plugin>
        <groupId>org.apache.maven.plugins</groupId>
        <artifactId>maven-plugin-plugin</artifactId>
        <version>3.9.0</version>
      </plugin>
    </plugins>
  </reporting>
</project><|MERGE_RESOLUTION|>--- conflicted
+++ resolved
@@ -84,16 +84,16 @@
     </dependency>
 
     <dependency>
-<<<<<<< HEAD
       <groupId>org.codehaus.plexus</groupId>
       <artifactId>plexus-utils</artifactId>
       <version>3.0.16</version>
-=======
+    </dependency>
+
+    <dependency>
       <groupId>com.github.spotbugs</groupId>
       <artifactId>spotbugs-annotations</artifactId>
       <scope>compile</scope>
       <optional>true</optional>
->>>>>>> 62dc1efb
     </dependency>
 
     <dependency>
